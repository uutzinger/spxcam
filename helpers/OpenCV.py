--- conflicted
+++ resolved
@@ -89,37 +89,25 @@
                     img = _img
                 if (img is not None):
                     self.datacube.add(img)
-<<<<<<< HEAD
+                    
+                    # FPS calculation
+                    self.measured_fps = (0.9 * self.measured_fps) + (0.1/(current_time - self.last_time_update)) # low pass filter
+                    self.last_time_update = current_time
                     self.measured_fps = (0.9 * self.measured_fps) + (0.1/(current_time - self.last_time_update)) # low pass filter
                     self.last_time_update = current_time
             else:
                     self.logger.log(logging.WARNING, "[CAM]:no image available!")
 
-            # FPS calculation
-            if current_time - self.last_datacube_emit > 0.5:
-                #self.FPS.emit(self.measured_fps)
-                self.last_datacube_emit =  current_time
-                self.fpsReady.emit(self.measured_fps)
-                #self.fpsReady=self.measured_fps
-                self.logger.log(logging.DEBUG, "[CAM]:FPS:{}.".format(self.measured_fps))
-    
-=======
-                    
-                    # FPS calculation
-                    self.measured_fps = (0.9 * self.measured_fps) + (0.1/(current_time - self.last_time_update)) # low pass filter
-                    self.last_time_update = current_time
-                else:
-                    self.logger.log(logging.WARNING, "[CAM]:no image available!")
-
-           
+                # FPS calculation
+                self.measured_fps = (0.9 * self.measured_fps) + (0.1/(current_time - self.last_time_update)) # low pass filter
                 if current_time - self.last_datacube_emit > 0.5:
                     #self.FPS.emit(self.measured_fps)
                     self.last_datacube_emit =  current_time
                     self.fpsReady.emit(self.measured_fps)
                     #self.fpsReady=self.measured_fps
-                    self.logger.log(logging.DEBUG, "[CAM]:FPS:{}.".format(self.measured_fps))               
-
->>>>>>> 72642931
+                    self.logger.log(logging.DEBUG, "[CAM]:FPS:{}.".format(self.measured_fps))
+                self.last_update_time = current_time
+
     def openCamera(self):
         """
         Open up the camera so we can begin capturing frames
